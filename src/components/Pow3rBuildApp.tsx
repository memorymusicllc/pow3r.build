--- conflicted
+++ resolved
@@ -37,10 +37,7 @@
   const containerRef = useRef<HTMLDivElement>(null);
   const scene3DRef = useRef<any>(null);
 
-<<<<<<< HEAD
-=======
   // Theme: Basic Outline only (no particles)
->>>>>>> a76bd0b9
 
   // Load data
   useEffect(() => {
@@ -342,20 +339,12 @@
           <TronSearch
             data={data}
             onSearch={handleSearch}
-<<<<<<< HEAD
-            placeholder="Search the quantum grid..."
-            theme="tron"
-            wireOpacity={0.8}
-            glowIntensity={0}
-            enableParticles={false}
-=======
             placeholder="Search the grid..."
             theme="basic-outline"
             enableParticles={false}
             glowIntensity={0}
             wireOpacity={0.9}
             animationSpeed={1.0}
->>>>>>> a76bd0b9
           />
         </div>
       )}
