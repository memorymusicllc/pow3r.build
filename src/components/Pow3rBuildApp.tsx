import React, { useState, useEffect, useCallback, useRef } from 'react';
<<<<<<< HEAD
import { BasicOutlineSearch } from '../../pow3r-search-ui/src/components/BasicOutlineSearch';
import { Pow3rGraph } from '../../pow3r-graph/src/components/Pow3rGraph';
import { Transform3r } from '../../pow3r-graph/src/components/Transform3r';
import { createBasicOutlineTheme } from '../../pow3r-search-ui/src/themes/BasicOutlineTheme';
=======
import { TronSearch } from '../../pow3r-search-ui/src/components/TronSearch';
import { Pow3rGraph } from '../../pow3r-graph/src/components/Pow3rGraph';
import { Transform3r } from '../../pow3r-graph/src/components/Transform3r';
>>>>>>> be3df96b
import type { Pow3rStatusConfig } from '../../pow3r-graph/src/schemas/pow3rStatusSchema';

interface Pow3rBuildAppProps {
  dataUrl?: string;
  config?: Pow3rStatusConfig;
  enableSearch?: boolean;
  enableGraph?: boolean;
  enable3D?: boolean;
}

/**
 * Pow3r Build App Component
 * Main application component that integrates search, graph, and 3D visualization
 */
export const Pow3rBuildApp: React.FC<Pow3rBuildAppProps> = ({
  dataUrl = '/data.json',
  config,
  enableSearch = true,
  enableGraph = true,
  enable3D = true
}) => {
  // State
  const [data, setData] = useState<any>(null);
  const [isLoading, setIsLoading] = useState(true);
  const [error, setError] = useState<string | null>(null);
  const [selectedNode, setSelectedNode] = useState<any>(null);
  const [searchQuery, setSearchQuery] = useState('');
  const [is3DMode, setIs3DMode] = useState(enable3D);
  const [showSearch, setShowSearch] = useState(false);
  const [showTransform3r, setShowTransform3r] = useState(false);
  
  // Refs
  const containerRef = useRef<HTMLDivElement>(null);
  const scene3DRef = useRef<any>(null);

<<<<<<< HEAD
  // Theme
  const basicOutlineTheme = createBasicOutlineTheme({
    effects: {
      glow: false,
      particles: false,
      animations: true,
      wireframe: true
    },
    animations: {
      speed: 1.0,
      easing: 'ease-in-out',
      duration: 300
    },
    wires: {
      thickness: 1,
      opacity: 1.0,
      color: { light: '#000000', dark: '#ffffff' },
      style: 'solid'
    }
  });
=======
  // Theme: Basic Outline only (no particles)
>>>>>>> be3df96b

  // Load data
  useEffect(() => {
    const loadData = async () => {
      try {
        setIsLoading(true);
        let configData: Pow3rStatusConfig;

        if (config) {
          configData = config;
        } else {
          // Prefer dynamic API (Cloudflare function) then fallbacks
          let rawData: any | null = null;
          try {
            const apiRes = await fetch('/api/projects');
            if (apiRes.ok) rawData = await apiRes.json();
          } catch {}

          if (!rawData) {
            try {
              const response = await fetch('/pow3r.status.config.json');
              configData = await response.json();
              setData(configData);
              setIsLoading(false);
              return;
            } catch {}
          }

          if (!rawData) {
            const response = await fetch(dataUrl);
            rawData = await response.json();
          }

          configData = transformDataToConfig(rawData);
        }

        setData(configData);
        setIsLoading(false);
      } catch (err) {
        console.error('Error loading data:', err);
        setError('Failed to load data');
        setIsLoading(false);
      }
    };
    loadData();
  }, [dataUrl, config]);

  // Transform data.json to pow3r.status.config format
  const transformDataToConfig = (rawData: any): Pow3rStatusConfig => {
    // If already in the right format, return as is
    if (rawData.nodes && rawData.edges && rawData.projectName) {
      return rawData as Pow3rStatusConfig;
    }
    
    // Transform from data.json format (projects array)
    const nodes: any[] = [];
    const edges: any[] = [];
    
    if (rawData.projects && Array.isArray(rawData.projects)) {
      rawData.projects.forEach((project: any, projectIndex: number) => {
        // Add project as a node
        const projectNode = {
          id: project.graphId || `project-${projectIndex}`,
          name: project.metadata?.relativePath || `Project ${projectIndex}`,
          type: 'service' as const,
          category: 'Project',
          description: project.metadata?.path || '',
          status: 'gray' as const,
          fileType: 'project',
          tags: [project.metadata?.configType || 'v2'],
          metadata: {
            ...project.metadata,
            nodeId: project.graphId
          },
          stats: {
            fileCount: 0,
            sizeMB: 0,
            primaryLanguage: 'Unknown'
          },
          quality: {
            completeness: 0.5,
            qualityScore: 0.5
          },
          position: {
            x: (projectIndex % 10) * 200 - 1000,
            y: Math.floor(projectIndex / 10) * 200,
            z: 0
          }
        };
        
        nodes.push(projectNode);
        
        // Add assets as nodes
        if (project.assets && Array.isArray(project.assets)) {
          project.assets.forEach((asset: any, assetIndex: number) => {
            const assetNode = {
              id: `${project.graphId}-${asset.id}`,
              name: asset.metadata?.title || asset.id,
              type: getNodeType(asset.type),
              category: asset.type || 'component',
              description: asset.metadata?.description || '',
              status: (asset.status?.phase || 'gray') as any,
              fileType: asset.type,
              tags: asset.metadata?.tags || [],
              metadata: {
                ...asset.metadata,
                nodeId: asset.id,
                location: asset.location
              },
              stats: {
                fileCount: 0,
                sizeMB: 0,
                primaryLanguage: 'Unknown'
              },
              quality: {
                completeness: asset.status?.completeness || 0.5,
                qualityScore: asset.status?.qualityScore || 0.5,
                notes: asset.status?.notes || ''
              },
              position: {
                x: (projectIndex % 10) * 200 - 1000 + (assetIndex * 50),
                y: Math.floor(projectIndex / 10) * 200 + 100,
                z: 0
              }
            };
            
            nodes.push(assetNode);
            
            // Add edge from project to asset
            edges.push({
              id: `edge-${project.graphId}-${asset.id}`,
              from: projectNode.id,
              to: assetNode.id,
              type: 'contains' as any,
              label: 'contains',
              strength: 1.0
            });
          });
        }
        
        // Add edges from project data
        if (project.edges && Array.isArray(project.edges)) {
          project.edges.forEach((edge: any, edgeIndex: number) => {
            edges.push({
              id: `${project.graphId}-edge-${edgeIndex}`,
              from: `${project.graphId}-${edge.from}`,
              to: `${project.graphId}-${edge.to}`,
              type: edge.type || 'references',
              label: edge.label || edge.type || 'references',
              strength: edge.strength || 1.0
            });
          });
        }
      });
    }
    
    return {
      projectName: 'Pow3r Build Data',
      lastUpdate: new Date().toISOString(),
      source: 'local',
      status: 'green',
      stats: {
        totalCommitsLast30Days: 0,
        totalCommitsLast14Days: 0,
        fileCount: nodes.length,
        sizeMB: 0,
        primaryLanguage: 'Unknown',
        workingTreeClean: true
      },
      nodes,
      edges,
      metadata: {
        ...rawData,
        transformed: true
      }
    };
  };

  // Get node type from asset type
  const getNodeType = (assetType: string): any => {
    if (assetType.includes('component')) return 'component';
    if (assetType.includes('service')) return 'service';
    if (assetType.includes('test')) return 'test';
    if (assetType.includes('doc')) return 'documentation';
    if (assetType.includes('config')) return 'config';
    return 'component';
  };

  // Handle search
  const handleSearch = useCallback((query: string, suggestion: any) => {
    setSearchQuery(query);
    
    if (suggestion && suggestion.metadata) {
      setSelectedNode(suggestion.metadata);
    }
  }, []);

  // Handle node selection
  const handleNodeSelect = useCallback((node: any) => {
    setSelectedNode(node);
  }, []);

  // Handle transform
  const handleTransform = useCallback((transform: any) => {
    console.log('Transform:', transform);
    
    if (transform.type === '3d') {
      setIs3DMode(true);
    } else if (transform.type === '2d') {
      setIs3DMode(false);
    }
  }, []);

  // Handle Transform3r commands
  const handleTransform3rCommand = useCallback((command: string) => {
    console.log('Transform3r command:', command);
  }, []);

  const handleTransform3rExecute = useCallback((transform: any) => {
    console.log('Transform3r execute:', transform);
    handleTransform({ type: transform.dimension === '3d' ? '3d' : '2d', view: 'network' });
  }, [handleTransform]);

  if (isLoading) {
    return (
      <div style={{
        width: '100vw',
        height: '100vh',
        display: 'flex',
        flexDirection: 'column',
        alignItems: 'center',
        justifyContent: 'center',
        background: 'linear-gradient(135deg, #001122 0%, #000811 50%, #001122 100%)',
        color: '#00ff88',
        fontFamily: 'Google Prime Courier, Courier New, monospace'
      }}>
        <div style={{
          width: '50px',
          height: '50px',
          border: '2px solid rgba(0, 255, 136, 0.2)',
          borderTop: '2px solid #00ff88',
          borderRadius: '50%',
          animation: 'spin 1s linear infinite',
          marginBottom: '20px'
        }} />
        <div style={{ fontSize: '14px', color: '#88aaff' }}>
          Loading Quantum Repository Intelligence...
        </div>
        <style>{`
          @keyframes spin {
            0% { transform: rotate(0deg); }
            100% { transform: rotate(360deg); }
          }
        `}</style>
      </div>
    );
  }

  if (error) {
    return (
      <div style={{
        width: '100vw',
        height: '100vh',
        display: 'flex',
        alignItems: 'center',
        justifyContent: 'center',
        background: 'linear-gradient(135deg, #001122 0%, #000811 50%, #001122 100%)',
        color: '#ff0088',
        fontFamily: 'Google Prime Courier, Courier New, monospace',
        fontSize: '16px'
      }}>
        Error: {error}
      </div>
    );
  }

  return (
    <div
      ref={containerRef}
      className="pow3r-build-app"
      style={{
        width: '100vw',
        height: '100vh',
        position: 'relative',
        background: 'linear-gradient(135deg, #001122 0%, #000811 50%, #001122 100%)',
        fontFamily: 'Google Prime Courier, Courier New, monospace',
        overflow: 'hidden'
      }}
    >
      {/* Search Component */}
      {enableSearch && showSearch && data && (
        <div style={{
          position: 'absolute',
          top: '20px',
          left: '20px',
          zIndex: 1000,
          width: '400px'
        }}>
<<<<<<< HEAD
          <BasicOutlineSearch
            data={data}
            onSearch={handleSearch}
            placeholder="Search..."
            basicOutlineConfig={basicOutlineTheme}
            enableParticles={false}
            enableFilters={true}
            enableLogic={true}
=======
          <TronSearch
            data={data}
            onSearch={handleSearch}
            placeholder="Search the grid..."
            theme="basic-outline"
            enableParticles={false}
            glowIntensity={0}
            wireOpacity={0.9}
            animationSpeed={1.0}
>>>>>>> be3df96b
          />
        </div>
      )}

      {/* Graph Component */}
      {enableGraph && data && (
        <Pow3rGraph
          data={data}
          onNodeSelect={handleNodeSelect}
          onTransform={handleTransform}
          style={{
            position: 'absolute',
            top: 0,
            left: 0,
            width: '100%',
            height: '100%'
          }}
        />
      )}

      {/* Controls Panel */}
      <div style={{
        position: 'absolute',
        top: '20px',
        right: '20px',
        zIndex: 1000,
        display: 'flex',
        flexDirection: 'column',
        gap: '8px'
      }}>
        {/* Search Toggle */}
        <button
          onClick={() => setShowSearch(!showSearch)}
          style={{
            padding: '8px 12px',
            background: showSearch ? '#00ff88' : 'rgba(0, 255, 136, 0.2)',
            border: '1px solid #00ff88',
            borderRadius: '4px',
            color: showSearch ? '#000000' : '#00ff88',
            cursor: 'pointer',
            fontFamily: 'Google Prime Courier, monospace',
            fontSize: '12px',
            display: 'flex',
            alignItems: 'center',
            gap: '4px'
          }}
        >
          <span>🔍</span>
          <span>Search</span>
        </button>

        {/* Transform3r Toggle */}
        {showTransform3r && (
          <Transform3r
            onTransform={handleTransform3rCommand}
            onExecute={handleTransform3rExecute}
          />
        )}
        
        <button
          onClick={() => setShowTransform3r(!showTransform3r)}
          style={{
            padding: '8px 12px',
            background: showTransform3r ? '#00ff88' : 'rgba(0, 255, 136, 0.2)',
            border: '1px solid #00ff88',
            borderRadius: '4px',
            color: showTransform3r ? '#000000' : '#00ff88',
            cursor: 'pointer',
            fontFamily: 'Google Prime Courier, monospace',
            fontSize: '12px',
            display: 'flex',
            alignItems: 'center',
            gap: '4px'
          }}
        >
          <span>⚡</span>
          <span>Transform3r</span>
        </button>

        {/* 3D Toggle */}
        <button
          onClick={() => setIs3DMode(!is3DMode)}
          style={{
            padding: '8px 12px',
            background: is3DMode ? '#00ff88' : 'rgba(0, 255, 136, 0.2)',
            border: '1px solid #00ff88',
            borderRadius: '4px',
            color: is3DMode ? '#000000' : '#00ff88',
            cursor: 'pointer',
            fontFamily: 'Google Prime Courier, monospace',
            fontSize: '12px'
          }}
        >
          {is3DMode ? '3D Mode' : '2D Mode'}
        </button>
      </div>

      {/* Selected Node Details */}
      {selectedNode && (
        <div style={{
          position: 'absolute',
          bottom: '20px',
          left: '20px',
          right: '20px',
          maxWidth: '800px',
          background: 'rgba(0, 0, 0, 0.9)',
          border: '1px solid rgba(0, 255, 136, 0.3)',
          borderRadius: '8px',
          padding: '20px',
          zIndex: 1000,
          backdropFilter: 'blur(10px)'
        }}>
          <div style={{
            display: 'flex',
            justifyContent: 'space-between',
            alignItems: 'center',
            marginBottom: '16px'
          }}>
            <h3 style={{
              fontSize: '18px',
              fontWeight: 'bold',
              color: '#00ff88',
              margin: 0
            }}>
              {selectedNode.name || selectedNode.id}
            </h3>
            <button
              onClick={() => setSelectedNode(null)}
              style={{
                background: 'transparent',
                border: 'none',
                color: '#ffffff',
                cursor: 'pointer',
                fontSize: '20px'
              }}
            >
              ×
            </button>
          </div>
          
          <div style={{
            display: 'grid',
            gridTemplateColumns: 'repeat(auto-fit, minmax(200px, 1fr))',
            gap: '16px'
          }}>
            <div>
              <div style={{ fontSize: '12px', color: 'rgba(255, 255, 255, 0.6)', marginBottom: '4px' }}>
                Category
              </div>
              <div style={{ fontSize: '14px', color: '#ffffff' }}>
                {selectedNode.category || 'Unknown'}
              </div>
            </div>
            
            <div>
              <div style={{ fontSize: '12px', color: 'rgba(255, 255, 255, 0.6)', marginBottom: '4px' }}>
                Type
              </div>
              <div style={{ fontSize: '14px', color: '#ffffff' }}>
                {selectedNode.type || 'Unknown'}
              </div>
            </div>
            
            <div>
              <div style={{ fontSize: '12px', color: 'rgba(255, 255, 255, 0.6)', marginBottom: '4px' }}>
                Status
              </div>
              <div style={{ 
                fontSize: '14px', 
                color: selectedNode.status === 'green' ? '#00ff88' : 
                       selectedNode.status === 'orange' ? '#ff8800' :
                       selectedNode.status === 'red' ? '#ff0088' : '#888888',
                fontWeight: 'bold'
              }}>
                {selectedNode.status || 'Unknown'}
              </div>
            </div>
          </div>
        </div>
      )}
    </div>
  );
};

export default Pow3rBuildApp;<|MERGE_RESOLUTION|>--- conflicted
+++ resolved
@@ -1,14 +1,7 @@
 import React, { useState, useEffect, useCallback, useRef } from 'react';
-<<<<<<< HEAD
-import { BasicOutlineSearch } from '../../pow3r-search-ui/src/components/BasicOutlineSearch';
-import { Pow3rGraph } from '../../pow3r-graph/src/components/Pow3rGraph';
-import { Transform3r } from '../../pow3r-graph/src/components/Transform3r';
-import { createBasicOutlineTheme } from '../../pow3r-search-ui/src/themes/BasicOutlineTheme';
-=======
 import { TronSearch } from '../../pow3r-search-ui/src/components/TronSearch';
 import { Pow3rGraph } from '../../pow3r-graph/src/components/Pow3rGraph';
 import { Transform3r } from '../../pow3r-graph/src/components/Transform3r';
->>>>>>> be3df96b
 import type { Pow3rStatusConfig } from '../../pow3r-graph/src/schemas/pow3rStatusSchema';
 
 interface Pow3rBuildAppProps {
@@ -44,30 +37,7 @@
   const containerRef = useRef<HTMLDivElement>(null);
   const scene3DRef = useRef<any>(null);
 
-<<<<<<< HEAD
-  // Theme
-  const basicOutlineTheme = createBasicOutlineTheme({
-    effects: {
-      glow: false,
-      particles: false,
-      animations: true,
-      wireframe: true
-    },
-    animations: {
-      speed: 1.0,
-      easing: 'ease-in-out',
-      duration: 300
-    },
-    wires: {
-      thickness: 1,
-      opacity: 1.0,
-      color: { light: '#000000', dark: '#ffffff' },
-      style: 'solid'
-    }
-  });
-=======
   // Theme: Basic Outline only (no particles)
->>>>>>> be3df96b
 
   // Load data
   useEffect(() => {
@@ -366,16 +336,6 @@
           zIndex: 1000,
           width: '400px'
         }}>
-<<<<<<< HEAD
-          <BasicOutlineSearch
-            data={data}
-            onSearch={handleSearch}
-            placeholder="Search..."
-            basicOutlineConfig={basicOutlineTheme}
-            enableParticles={false}
-            enableFilters={true}
-            enableLogic={true}
-=======
           <TronSearch
             data={data}
             onSearch={handleSearch}
@@ -385,7 +345,6 @@
             glowIntensity={0}
             wireOpacity={0.9}
             animationSpeed={1.0}
->>>>>>> be3df96b
           />
         </div>
       )}
