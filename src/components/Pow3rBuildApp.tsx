import React, { useState, useEffect, useCallback, useRef } from 'react';
<<<<<<< HEAD
import TronSearch from '../../pow3r-search-ui/src/components/TronSearch';
=======
import { TronSearch } from '../../pow3r-search-ui/src/components/TronSearch';
>>>>>>> 864844cb
import { Pow3rGraph } from '../../pow3r-graph/src/components/Pow3rGraph';
import { Transform3r } from '../../pow3r-graph/src/components/Transform3r';
import type { Pow3rStatusConfig } from '../../pow3r-graph/src/schemas/pow3rStatusSchema';

interface Pow3rBuildAppProps {
  dataUrl?: string;
  config?: Pow3rStatusConfig;
  enableSearch?: boolean;
  enableGraph?: boolean;
  enable3D?: boolean;
}

/**
 * Pow3r Build App Component
 * Main application component that integrates search, graph, and 3D visualization
 */
export const Pow3rBuildApp: React.FC<Pow3rBuildAppProps> = ({
  dataUrl = '/data.json',
  config,
  enableSearch = true,
  enableGraph = true,
  enable3D = true
}) => {
  // State
  const [data, setData] = useState<any>(null);
  const [isLoading, setIsLoading] = useState(true);
  const [error, setError] = useState<string | null>(null);
  const [selectedNode, setSelectedNode] = useState<any>(null);
  const [searchQuery, setSearchQuery] = useState('');
  const [is3DMode, setIs3DMode] = useState(enable3D);
  const [showSearch, setShowSearch] = useState(false);
  const [showTransform3r, setShowTransform3r] = useState(false);
  
  // Refs
  const containerRef = useRef<HTMLDivElement>(null);
  const scene3DRef = useRef<any>(null);

<<<<<<< HEAD
  // Basic Outline theme uses the base TronSearch without particle-space config
=======
  // Theme: Basic Outline only (no particles)
>>>>>>> 864844cb

  // Load data
  useEffect(() => {
    const loadData = async () => {
      try {
        setIsLoading(true);
        let configData: Pow3rStatusConfig;

        if (config) {
          configData = config;
        } else {
          // Prefer dynamic API (Cloudflare function) then fallbacks
          let rawData: any | null = null;
          try {
            const apiRes = await fetch('/api/projects');
            if (apiRes.ok) rawData = await apiRes.json();
          } catch {}

          if (!rawData) {
            try {
              const response = await fetch('/pow3r.status.config.json');
              configData = await response.json();
              setData(configData);
              setIsLoading(false);
              return;
            } catch {}
          }

          if (!rawData) {
            const response = await fetch(dataUrl);
            rawData = await response.json();
          }

          configData = transformDataToConfig(rawData);
        }

        setData(configData);
        setIsLoading(false);
      } catch (err) {
        console.error('Error loading data:', err);
        setError('Failed to load data');
        setIsLoading(false);
      }
    };
    loadData();
  }, [dataUrl, config]);

  // Transform data.json to pow3r.status.config format
  const transformDataToConfig = (rawData: any): Pow3rStatusConfig => {
    // If already in the right format, return as is
    if (rawData.nodes && rawData.edges && rawData.projectName) {
      return rawData as Pow3rStatusConfig;
    }
    
    // Transform from data.json format (projects array)
    const nodes: any[] = [];
    const edges: any[] = [];
    
    if (rawData.projects && Array.isArray(rawData.projects)) {
      rawData.projects.forEach((project: any, projectIndex: number) => {
        // Add project as a node
        const projectNode = {
          id: project.graphId || `project-${projectIndex}`,
          name: project.metadata?.relativePath || `Project ${projectIndex}`,
          type: 'service' as const,
          category: 'Project',
          description: project.metadata?.path || '',
          status: 'gray' as const,
          fileType: 'project',
          tags: [project.metadata?.configType || 'v2'],
          metadata: {
            ...project.metadata,
            nodeId: project.graphId
          },
          stats: {
            fileCount: 0,
            sizeMB: 0,
            primaryLanguage: 'Unknown'
          },
          quality: {
            completeness: 0.5,
            qualityScore: 0.5
          },
          position: {
            x: (projectIndex % 10) * 200 - 1000,
            y: Math.floor(projectIndex / 10) * 200,
            z: 0
          }
        };
        
        nodes.push(projectNode);
        
        // Add assets as nodes
        if (project.assets && Array.isArray(project.assets)) {
          project.assets.forEach((asset: any, assetIndex: number) => {
            const assetNode = {
              id: `${project.graphId}-${asset.id}`,
              name: asset.metadata?.title || asset.id,
              type: getNodeType(asset.type),
              category: asset.type || 'component',
              description: asset.metadata?.description || '',
              status: (asset.status?.phase || 'gray') as any,
              fileType: asset.type,
              tags: asset.metadata?.tags || [],
              metadata: {
                ...asset.metadata,
                nodeId: asset.id,
                location: asset.location
              },
              stats: {
                fileCount: 0,
                sizeMB: 0,
                primaryLanguage: 'Unknown'
              },
              quality: {
                completeness: asset.status?.completeness || 0.5,
                qualityScore: asset.status?.qualityScore || 0.5,
                notes: asset.status?.notes || ''
              },
              position: {
                x: (projectIndex % 10) * 200 - 1000 + (assetIndex * 50),
                y: Math.floor(projectIndex / 10) * 200 + 100,
                z: 0
              }
            };
            
            nodes.push(assetNode);
            
            // Add edge from project to asset
            edges.push({
              id: `edge-${project.graphId}-${asset.id}`,
              from: projectNode.id,
              to: assetNode.id,
              type: 'contains' as any,
              label: 'contains',
              strength: 1.0
            });
          });
        }
        
        // Add edges from project data
        if (project.edges && Array.isArray(project.edges)) {
          project.edges.forEach((edge: any, edgeIndex: number) => {
            edges.push({
              id: `${project.graphId}-edge-${edgeIndex}`,
              from: `${project.graphId}-${edge.from}`,
              to: `${project.graphId}-${edge.to}`,
              type: edge.type || 'references',
              label: edge.label || edge.type || 'references',
              strength: edge.strength || 1.0
            });
          });
        }
      });
    }
    
    return {
      projectName: 'Pow3r Build Data',
      lastUpdate: new Date().toISOString(),
      source: 'local',
      status: 'green',
      stats: {
        totalCommitsLast30Days: 0,
        totalCommitsLast14Days: 0,
        fileCount: nodes.length,
        sizeMB: 0,
        primaryLanguage: 'Unknown',
        workingTreeClean: true
      },
      nodes,
      edges,
      metadata: {
        ...rawData,
        transformed: true
      }
    };
  };

  // Get node type from asset type
  const getNodeType = (assetType: string): any => {
    if (assetType.includes('component')) return 'component';
    if (assetType.includes('service')) return 'service';
    if (assetType.includes('test')) return 'test';
    if (assetType.includes('doc')) return 'documentation';
    if (assetType.includes('config')) return 'config';
    return 'component';
  };

  // Handle search
  const handleSearch = useCallback((query: string, suggestion: any) => {
    setSearchQuery(query);
    
    if (suggestion && suggestion.metadata) {
      setSelectedNode(suggestion.metadata);
    }
  }, []);

  // Handle node selection
  const handleNodeSelect = useCallback((node: any) => {
    setSelectedNode(node);
  }, []);

  // Handle transform
  const handleTransform = useCallback((transform: any) => {
    console.log('Transform:', transform);
    
    if (transform.type === '3d') {
      setIs3DMode(true);
    } else if (transform.type === '2d') {
      setIs3DMode(false);
    }
  }, []);

  // Handle Transform3r commands
  const handleTransform3rCommand = useCallback((command: string) => {
    console.log('Transform3r command:', command);
  }, []);

  const handleTransform3rExecute = useCallback((transform: any) => {
    console.log('Transform3r execute:', transform);
    handleTransform({ type: transform.dimension === '3d' ? '3d' : '2d', view: 'network' });
  }, [handleTransform]);

  if (isLoading) {
    return (
      <div style={{
        width: '100vw',
        height: '100vh',
        display: 'flex',
        flexDirection: 'column',
        alignItems: 'center',
        justifyContent: 'center',
        background: 'linear-gradient(135deg, #001122 0%, #000811 50%, #001122 100%)',
        color: '#00ff88',
        fontFamily: 'Google Prime Courier, Courier New, monospace'
      }}>
        <div style={{
          width: '50px',
          height: '50px',
          border: '2px solid rgba(0, 255, 136, 0.2)',
          borderTop: '2px solid #00ff88',
          borderRadius: '50%',
          animation: 'spin 1s linear infinite',
          marginBottom: '20px'
        }} />
        <div style={{ fontSize: '14px', color: '#88aaff' }}>
          Loading Quantum Repository Intelligence...
        </div>
        <style>{`
          @keyframes spin {
            0% { transform: rotate(0deg); }
            100% { transform: rotate(360deg); }
          }
        `}</style>
      </div>
    );
  }

  if (error) {
    return (
      <div style={{
        width: '100vw',
        height: '100vh',
        display: 'flex',
        alignItems: 'center',
        justifyContent: 'center',
        background: 'linear-gradient(135deg, #001122 0%, #000811 50%, #001122 100%)',
        color: '#ff0088',
        fontFamily: 'Google Prime Courier, Courier New, monospace',
        fontSize: '16px'
      }}>
        Error: {error}
      </div>
    );
  }

  return (
    <div
      ref={containerRef}
      className="pow3r-build-app"
      style={{
        width: '100vw',
        height: '100vh',
        position: 'relative',
        background: 'linear-gradient(135deg, #001122 0%, #000811 50%, #001122 100%)',
        fontFamily: 'Google Prime Courier, Courier New, monospace',
        overflow: 'hidden'
      }}
    >
      {/* Search Component */}
      {enableSearch && showSearch && data && (
        <div style={{
          position: 'absolute',
          top: '20px',
          left: '20px',
          zIndex: 1000,
          width: '400px'
        }}>
          <TronSearch
            data={data}
            onSearch={handleSearch}
            placeholder="Search the grid..."
<<<<<<< HEAD
            enableParticles={false}
            theme="basic-outline"
=======
            theme="basic-outline"
            enableParticles={false}
            glowIntensity={0}
            wireOpacity={0.9}
            animationSpeed={1.0}
>>>>>>> 864844cb
          />
        </div>
      )}

      {/* Graph Component */}
      {enableGraph && data && (
        <Pow3rGraph
          data={data}
          onNodeSelect={handleNodeSelect}
          onTransform={handleTransform}
          style={{
            position: 'absolute',
            top: 0,
            left: 0,
            width: '100%',
            height: '100%'
          }}
        />
      )}

      {/* Controls Panel */}
      <div style={{
        position: 'absolute',
        top: '20px',
        right: '20px',
        zIndex: 1000,
        display: 'flex',
        flexDirection: 'column',
        gap: '8px'
      }}>
        {/* Search Toggle */}
        <button
          onClick={() => setShowSearch(!showSearch)}
          style={{
            padding: '8px 12px',
            background: showSearch ? '#00ff88' : 'rgba(0, 255, 136, 0.2)',
            border: '1px solid #00ff88',
            borderRadius: '4px',
            color: showSearch ? '#000000' : '#00ff88',
            cursor: 'pointer',
            fontFamily: 'Google Prime Courier, monospace',
            fontSize: '12px',
            display: 'flex',
            alignItems: 'center',
            gap: '4px'
          }}
        >
          <span>🔍</span>
          <span>Search</span>
        </button>

        {/* Transform3r Toggle */}
        {showTransform3r && (
          <Transform3r
            onTransform={handleTransform3rCommand}
            onExecute={handleTransform3rExecute}
          />
        )}
        
        <button
          onClick={() => setShowTransform3r(!showTransform3r)}
          style={{
            padding: '8px 12px',
            background: showTransform3r ? '#00ff88' : 'rgba(0, 255, 136, 0.2)',
            border: '1px solid #00ff88',
            borderRadius: '4px',
            color: showTransform3r ? '#000000' : '#00ff88',
            cursor: 'pointer',
            fontFamily: 'Google Prime Courier, monospace',
            fontSize: '12px',
            display: 'flex',
            alignItems: 'center',
            gap: '4px'
          }}
        >
          <span>⚡</span>
          <span>Transform3r</span>
        </button>

        {/* 3D Toggle */}
        <button
          onClick={() => setIs3DMode(!is3DMode)}
          style={{
            padding: '8px 12px',
            background: is3DMode ? '#00ff88' : 'rgba(0, 255, 136, 0.2)',
            border: '1px solid #00ff88',
            borderRadius: '4px',
            color: is3DMode ? '#000000' : '#00ff88',
            cursor: 'pointer',
            fontFamily: 'Google Prime Courier, monospace',
            fontSize: '12px'
          }}
        >
          {is3DMode ? '3D Mode' : '2D Mode'}
        </button>
      </div>

      {/* Selected Node Details */}
      {selectedNode && (
        <div style={{
          position: 'absolute',
          bottom: '20px',
          left: '20px',
          right: '20px',
          maxWidth: '800px',
          background: 'rgba(0, 0, 0, 0.9)',
          border: '1px solid rgba(0, 255, 136, 0.3)',
          borderRadius: '8px',
          padding: '20px',
          zIndex: 1000,
          backdropFilter: 'blur(10px)'
        }}>
          <div style={{
            display: 'flex',
            justifyContent: 'space-between',
            alignItems: 'center',
            marginBottom: '16px'
          }}>
            <h3 style={{
              fontSize: '18px',
              fontWeight: 'bold',
              color: '#00ff88',
              margin: 0
            }}>
              {selectedNode.name || selectedNode.id}
            </h3>
            <button
              onClick={() => setSelectedNode(null)}
              style={{
                background: 'transparent',
                border: 'none',
                color: '#ffffff',
                cursor: 'pointer',
                fontSize: '20px'
              }}
            >
              ×
            </button>
          </div>
          
          <div style={{
            display: 'grid',
            gridTemplateColumns: 'repeat(auto-fit, minmax(200px, 1fr))',
            gap: '16px'
          }}>
            <div>
              <div style={{ fontSize: '12px', color: 'rgba(255, 255, 255, 0.6)', marginBottom: '4px' }}>
                Category
              </div>
              <div style={{ fontSize: '14px', color: '#ffffff' }}>
                {selectedNode.category || 'Unknown'}
              </div>
            </div>
            
            <div>
              <div style={{ fontSize: '12px', color: 'rgba(255, 255, 255, 0.6)', marginBottom: '4px' }}>
                Type
              </div>
              <div style={{ fontSize: '14px', color: '#ffffff' }}>
                {selectedNode.type || 'Unknown'}
              </div>
            </div>
            
            <div>
              <div style={{ fontSize: '12px', color: 'rgba(255, 255, 255, 0.6)', marginBottom: '4px' }}>
                Status
              </div>
              <div style={{ 
                fontSize: '14px', 
                color: selectedNode.status === 'green' ? '#00ff88' : 
                       selectedNode.status === 'orange' ? '#ff8800' :
                       selectedNode.status === 'red' ? '#ff0088' : '#888888',
                fontWeight: 'bold'
              }}>
                {selectedNode.status || 'Unknown'}
              </div>
            </div>
          </div>
        </div>
      )}
    </div>
  );
};

export default Pow3rBuildApp;<|MERGE_RESOLUTION|>--- conflicted
+++ resolved
@@ -1,9 +1,5 @@
 import React, { useState, useEffect, useCallback, useRef } from 'react';
-<<<<<<< HEAD
-import TronSearch from '../../pow3r-search-ui/src/components/TronSearch';
-=======
 import { TronSearch } from '../../pow3r-search-ui/src/components/TronSearch';
->>>>>>> 864844cb
 import { Pow3rGraph } from '../../pow3r-graph/src/components/Pow3rGraph';
 import { Transform3r } from '../../pow3r-graph/src/components/Transform3r';
 import type { Pow3rStatusConfig } from '../../pow3r-graph/src/schemas/pow3rStatusSchema';
@@ -41,11 +37,7 @@
   const containerRef = useRef<HTMLDivElement>(null);
   const scene3DRef = useRef<any>(null);
 
-<<<<<<< HEAD
-  // Basic Outline theme uses the base TronSearch without particle-space config
-=======
   // Theme: Basic Outline only (no particles)
->>>>>>> 864844cb
 
   // Load data
   useEffect(() => {
@@ -348,16 +340,11 @@
             data={data}
             onSearch={handleSearch}
             placeholder="Search the grid..."
-<<<<<<< HEAD
-            enableParticles={false}
-            theme="basic-outline"
-=======
             theme="basic-outline"
             enableParticles={false}
             glowIntensity={0}
             wireOpacity={0.9}
             animationSpeed={1.0}
->>>>>>> 864844cb
           />
         </div>
       )}
