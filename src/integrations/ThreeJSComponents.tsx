--- conflicted
+++ resolved
@@ -25,10 +25,7 @@
   const containerRef = useRef<HTMLDivElement>(null);
   const css2DObjectRef = useRef<CSS2DObject | null>(null);
 
-<<<<<<< HEAD
-=======
   // Basic Outline theme uses no particle config
->>>>>>> a76bd0b9
 
   useEffect(() => {
     if (!containerRef.current || !scene) return;
@@ -58,20 +55,12 @@
       <TronSearch
         data={data}
         onSearch={onSearch}
-<<<<<<< HEAD
-        placeholder="Search the quantum grid..."
-        theme="tron"
-        wireOpacity={0.8}
-        glowIntensity={0}
-        enableParticles={false}
-=======
         placeholder="Search the grid..."
         theme="basic-outline"
         enableParticles={false}
         glowIntensity={0}
         wireOpacity={0.9}
         animationSpeed={1.0}
->>>>>>> a76bd0b9
       />
     </div>
   );
