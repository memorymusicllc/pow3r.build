--- conflicted
+++ resolved
@@ -1,11 +1,7 @@
 import React, { useEffect, useRef, useState, useCallback } from 'react';
 import * as THREE from 'three';
 import { CSS2DObject } from 'three/addons/renderers/CSS2DRenderer.js';
-<<<<<<< HEAD
-import { TronSearchBasicOutline } from '../../pow3r-search-ui/src/components/TronSearchBasicOutline';
-=======
 import { TronSearch } from '../../pow3r-search-ui/src/components/TronSearch';
->>>>>>> 07c7f054
 
 interface ThreeJSSearchComponentProps {
   scene: THREE.Scene;
@@ -29,10 +25,7 @@
   const containerRef = useRef<HTMLDivElement>(null);
   const css2DObjectRef = useRef<CSS2DObject | null>(null);
 
-<<<<<<< HEAD
-=======
   // Basic Outline theme uses no particle config
->>>>>>> 07c7f054
 
   useEffect(() => {
     if (!containerRef.current || !scene) return;
@@ -59,12 +52,6 @@
         width: '400px'
       }}
     >
-<<<<<<< HEAD
-      <TronSearchBasicOutline
-        data={data}
-        onSearch={onSearch}
-        placeholder="Search..."
-=======
       <TronSearch
         data={data}
         onSearch={onSearch}
@@ -74,7 +61,6 @@
         glowIntensity={0}
         wireOpacity={0.9}
         animationSpeed={1.0}
->>>>>>> 07c7f054
       />
     </div>
   );
