--- conflicted
+++ resolved
@@ -1,11 +1,7 @@
 import React, { useEffect, useRef, useState, useCallback } from 'react';
 import * as THREE from 'three';
 import { CSS2DObject } from 'three/addons/renderers/CSS2DRenderer.js';
-<<<<<<< HEAD
-import TronSearch from '../../pow3r-search-ui/src/components/TronSearch';
-=======
 import { TronSearch } from '../../pow3r-search-ui/src/components/TronSearch';
->>>>>>> b65acf23
 
 interface ThreeJSSearchComponentProps {
   scene: THREE.Scene;
@@ -29,11 +25,7 @@
   const containerRef = useRef<HTMLDivElement>(null);
   const css2DObjectRef = useRef<CSS2DObject | null>(null);
 
-<<<<<<< HEAD
-  // Basic Outline theme (TronSearch) requires no particle config
-=======
   // Basic Outline theme uses no particle config
->>>>>>> b65acf23
 
   useEffect(() => {
     if (!containerRef.current || !scene) return;
@@ -64,15 +56,11 @@
         data={data}
         onSearch={onSearch}
         placeholder="Search the grid..."
-<<<<<<< HEAD
-        theme="tron"
-=======
         theme="basic-outline"
         enableParticles={false}
         glowIntensity={0}
         wireOpacity={0.9}
         animationSpeed={1.0}
->>>>>>> b65acf23
       />
     </div>
   );
