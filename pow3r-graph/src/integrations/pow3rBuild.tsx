import React, { useState, useEffect, useCallback } from 'react';
import { Pow3rGraph } from '../components/Pow3rGraph';
import { Transform3r } from '../components/Transform3r';
import { Timeline3D } from '../components/Timeline3D';
<<<<<<< HEAD
import { TronSearchBasicOutline } from '@pow3r/search-ui';
=======
import { TronSearch } from '@pow3r/search-ui';
>>>>>>> 07c7f054
import { Pow3rStatusConfig, validatePow3rStatus, transformToGraphData } from '../schemas/pow3rStatusSchema';

interface Pow3rBuildIntegrationProps {
  configs: Pow3rStatusConfig[];
  onConfigSelect?: (config: Pow3rStatusConfig) => void;
  onNodeSelect?: (node: any) => void;
  className?: string;
  style?: React.CSSProperties;
}

interface GraphTransform {
  type: '2d' | '3d' | 'timeline';
  view: 'network' | 'hierarchy' | 'force' | 'circular' | 'timeline';
  nodeId?: string;
  timeline?: {
    start: number;
    end: number;
    current: number;
  };
}

/**
 * Pow3r Build Integration
 * Main component that integrates search, graph, and timeline functionality
 */
export const Pow3rBuildIntegration: React.FC<Pow3rBuildIntegrationProps> = ({
  configs,
  onConfigSelect,
  onNodeSelect,
  className = '',
  style = {}
}) => {
  // State
  const [selectedConfig, setSelectedConfig] = useState<Pow3rStatusConfig | null>(null);
  const [selectedNode, setSelectedNode] = useState<any>(null);
  const [currentTransform, setCurrentTransform] = useState<GraphTransform>({
    type: '2d',
    view: 'network'
  });
  const [searchQuery, setSearchQuery] = useState('');
  const [isSearchVisible, setIsSearchVisible] = useState(true);
  const [isTimelineVisible, setIsTimelineVisible] = useState(false);
  const [timelineData, setTimelineData] = useState<any>(null);

<<<<<<< HEAD
=======
  // Basic Outline theme only (no particles)
>>>>>>> 07c7f054

  // Initialize with first config
  useEffect(() => {
    if (configs.length > 0) {
      // Validate configs and pick the first valid one
      const firstValid = configs.find(c => validatePow3rStatus(c).valid) || configs[0];
      setSelectedConfig(firstValid);
    }
  }, [configs]);

  // Handle config selection
  const handleConfigSelect = useCallback((config: Pow3rStatusConfig) => {
    setSelectedConfig(config);
    if (onConfigSelect) {
      onConfigSelect(config);
    }
  }, [onConfigSelect]);

  // Handle search
  const handleSearch = useCallback((query: string, suggestion?: any) => {
    setSearchQuery(query);
    
    if (suggestion && suggestion.metadata) {
      setSelectedNode(suggestion.metadata);
      if (onNodeSelect) {
        onNodeSelect(suggestion.metadata);
      }
    }
  }, [onNodeSelect]);

  // Handle filter
  const handleFilter = useCallback((filters: any[]) => {
    // Filter logic would go here
    console.log('Filters applied:', filters);
  }, []);

  // Handle transform
  const handleTransform = useCallback((transform: GraphTransform) => {
    setCurrentTransform(transform);
    
    if (transform.type === 'timeline' && transform.nodeId) {
      const node = selectedConfig?.nodes.find(n => n.id === transform.nodeId);
      if (node && node.timeline) {
        setTimelineData({
          nodeId: transform.nodeId,
          timeline: transform.timeline || {
            start: 0,
            end: 100,
            current: 50
          }
        });
        setIsTimelineVisible(true);
      }
    } else {
      setIsTimelineVisible(false);
    }
  }, [selectedConfig]);

  // Handle Transform3r command
  const handleTransform3r = useCallback((command: string) => {
    // Parse and execute Transform3r command
    const parts = command.split('.');
    if (parts.length < 2) return;
    
    const [selector, transformPart] = parts;
    const [dimension, timeline] = transformPart.split(':');
    
    let targetNode = null;
    
    // Find target node
    if (selector === 'all') {
      // Transform entire graph
    } else if (selector.startsWith('node:')) {
      const nodeId = selector.replace('node:', '');
      targetNode = selectedConfig?.nodes.find(n => n.id === nodeId);
    } else if (selector.startsWith('name:')) {
      const nodeName = selector.replace('name:', '');
      targetNode = selectedConfig?.nodes.find(n => n.name === nodeName);
    } else if (selector.startsWith('tag:')) {
      const tag = selector.replace('tag:', '');
      targetNode = selectedConfig?.nodes.find(n => n.tags?.includes(tag));
    }
    
    // Apply transform
    const newTransform: GraphTransform = {
      type: dimension === '3' ? '3d' : '2d',
      view: dimension === '3' ? 'force' : 'network',
      nodeId: targetNode?.id
    };
    
    if (timeline) {
      newTransform.type = 'timeline';
      newTransform.timeline = {
        start: 0,
        end: 100,
        current: parseInt(timeline) || 50
      };
    }
    
    handleTransform(newTransform);
    
    if (targetNode) {
      setSelectedNode(targetNode);
      if (onNodeSelect) {
        onNodeSelect(targetNode);
      }
    }
  }, [selectedConfig, handleTransform, onNodeSelect]);

  // Handle node selection
  const handleNodeSelect = useCallback((node: any) => {
    setSelectedNode(node);
    if (onNodeSelect) {
      onNodeSelect(node);
    }
  }, [onNodeSelect]);

  // Handle timeline change
  const handleTimelineChange = useCallback((timeline: number) => {
    if (timelineData) {
      setTimelineData(prev => ({
        ...prev,
        timeline: {
          ...prev.timeline,
          current: timeline
        }
      }));
    }
  }, [timelineData]);

  if (!selectedConfig) {
    return (
      <div style={{
        display: 'flex',
        justifyContent: 'center',
        alignItems: 'center',
        height: '100vh',
        background: 'linear-gradient(135deg, #000000 0%, #001122 50%, #000000 100%)',
        color: '#ffffff',
        fontFamily: 'Google Prime Courier, monospace'
      }}>
        <div style={{ textAlign: 'center' }}>
          <div style={{ fontSize: '24px', color: '#00ff88', marginBottom: '16px' }}>
            🌌 Pow3r Build
          </div>
          <div style={{ fontSize: '14px', color: 'rgba(255, 255, 255, 0.7)' }}>
            No pow3r.status.json files found
          </div>
        </div>
      </div>
    );
  }

  return (
    <div
      className={`pow3r-build-integration ${className}`}
      style={{
        position: 'relative',
        width: '100%',
        height: '100vh',
        background: 'linear-gradient(135deg, #000000 0%, #001122 50%, #000000 100%)',
        overflow: 'hidden',
        ...style
      }}
    >
      {/* Search Component */}
      {isSearchVisible && (
        <div style={{
          position: 'absolute',
          top: '20px',
          left: '20px',
          zIndex: 1000,
          width: '400px'
        }}>
<<<<<<< HEAD
          <TronSearchBasicOutline
            data={transformToGraphData(selectedConfig)}
            onSearch={handleSearch}
            onFilter={handleFilter}
            placeholder="Search..."
=======
          <TronSearch
            data={transformToGraphData(selectedConfig)}
            onSearch={handleSearch}
            onFilter={handleFilter}
            placeholder="Search the grid..."
            theme="basic-outline"
            enableParticles={false}
            glowIntensity={0}
            wireOpacity={0.9}
            animationSpeed={1.0}
>>>>>>> 07c7f054
          />
        </div>
      )}
      
      {/* Transform3r Component */}
      <div style={{
        position: 'absolute',
        top: '20px',
        right: '20px',
        zIndex: 1000
      }}>
        <Transform3r
          onTransform={handleTransform3r}
          onExecute={(transform) => {
            console.log('Transform executed:', transform);
          }}
        />
      </div>
      
      {/* Main Graph */}
      <Pow3rGraph
        data={transformToGraphData(selectedConfig)}
        onNodeSelect={handleNodeSelect}
        onEdgeSelect={(edge) => console.log('Edge selected:', edge)}
        onTransform={handleTransform}
        style={{
          width: '100%',
          height: '100%'
        }}
      />
      
      {/* Timeline 3D */}
      {isTimelineVisible && timelineData && (
        <div style={{
          position: 'absolute',
          bottom: '20px',
          left: '20px',
          right: '20px',
          zIndex: 1000
        }}>
          <Timeline3D
            config={selectedConfig}
            nodeId={timelineData.nodeId}
            timeline={timelineData.timeline}
            onTimelineChange={handleTimelineChange}
            style={{
              height: '200px'
            }}
          />
        </div>
      )}
      
      {/* Node Details Panel */}
      {selectedNode && (
        <div style={{
          position: 'absolute',
          bottom: '20px',
          left: '20px',
          right: '20px',
          background: 'rgba(0, 0, 0, 0.9)',
          border: '1px solid rgba(0, 255, 136, 0.3)',
          borderRadius: '8px',
          padding: '20px',
          zIndex: 1000,
          backdropFilter: 'blur(10px)'
        }}>
          <div style={{
            display: 'flex',
            justifyContent: 'space-between',
            alignItems: 'center',
            marginBottom: '16px'
          }}>
            <h3 style={{
              fontSize: '18px',
              fontWeight: 'bold',
              color: '#00ff88',
              margin: 0
            }}>
              {selectedNode.name || selectedNode.id}
            </h3>
            <button
              onClick={() => setSelectedNode(null)}
              style={{
                background: 'transparent',
                border: 'none',
                color: '#ffffff',
                cursor: 'pointer',
                fontSize: '20px'
              }}
            >
              ×
            </button>
          </div>
          
          <div style={{
            display: 'grid',
            gridTemplateColumns: 'repeat(auto-fit, minmax(200px, 1fr))',
            gap: '16px',
            marginBottom: '20px'
          }}>
            <div>
              <div style={{ fontSize: '12px', color: 'rgba(255, 255, 255, 0.6)', marginBottom: '4px' }}>
                Category
              </div>
              <div style={{ fontSize: '14px', color: '#ffffff' }}>
                {selectedNode.category || 'Unknown'}
              </div>
            </div>
            
            <div>
              <div style={{ fontSize: '12px', color: 'rgba(255, 255, 255, 0.6)', marginBottom: '4px' }}>
                Type
              </div>
              <div style={{ fontSize: '14px', color: '#ffffff' }}>
                {selectedNode.type || 'Unknown'}
              </div>
            </div>
            
            <div>
              <div style={{ fontSize: '12px', color: 'rgba(255, 255, 255, 0.6)', marginBottom: '4px' }}>
                Status
              </div>
              <div style={{ 
                fontSize: '14px', 
                color: selectedNode.status === 'green' ? '#00ff88' : 
                       selectedNode.status === 'orange' ? '#ff8800' :
                       selectedNode.status === 'red' ? '#ff0088' : '#888888',
                fontWeight: 'bold'
              }}>
                {selectedNode.status || 'Unknown'}
              </div>
            </div>
          </div>
          
          {/* Transform3r Controls */}
          <div style={{
            display: 'flex',
            gap: '8px',
            alignItems: 'center'
          }}>
            <div style={{
              fontSize: '12px',
              color: 'rgba(255, 255, 255, 0.6)',
              marginRight: '8px'
            }}>
              Transform3r:
            </div>
            
            <button
              onClick={() => handleTransform3r(`node:${selectedNode.id}.2r`)}
              style={{
                padding: '4px 8px',
                background: 'rgba(0, 255, 136, 0.2)',
                border: '1px solid #00ff88',
                borderRadius: '4px',
                color: '#00ff88',
                cursor: 'pointer',
                fontFamily: 'Google Prime Courier, monospace',
                fontSize: '10px'
              }}
            >
              2D
            </button>
            
            <button
              onClick={() => handleTransform3r(`node:${selectedNode.id}.3r`)}
              style={{
                padding: '4px 8px',
                background: 'rgba(0, 255, 136, 0.2)',
                border: '1px solid #00ff88',
                borderRadius: '4px',
                color: '#00ff88',
                cursor: 'pointer',
                fontFamily: 'Google Prime Courier, monospace',
                fontSize: '10px'
              }}
            >
              3D
            </button>
            
            <button
              onClick={() => handleTransform3r(`node:${selectedNode.id}.3r:50`)}
              style={{
                padding: '4px 8px',
                background: 'rgba(0, 255, 136, 0.2)',
                border: '1px solid #00ff88',
                borderRadius: '4px',
                color: '#00ff88',
                cursor: 'pointer',
                fontFamily: 'Google Prime Courier, monospace',
                fontSize: '10px'
              }}
            >
              Timeline
            </button>
          </div>
        </div>
      )}
    </div>
  );
};

export default Pow3rBuildIntegration;<|MERGE_RESOLUTION|>--- conflicted
+++ resolved
@@ -2,11 +2,7 @@
 import { Pow3rGraph } from '../components/Pow3rGraph';
 import { Transform3r } from '../components/Transform3r';
 import { Timeline3D } from '../components/Timeline3D';
-<<<<<<< HEAD
-import { TronSearchBasicOutline } from '@pow3r/search-ui';
-=======
 import { TronSearch } from '@pow3r/search-ui';
->>>>>>> 07c7f054
 import { Pow3rStatusConfig, validatePow3rStatus, transformToGraphData } from '../schemas/pow3rStatusSchema';
 
 interface Pow3rBuildIntegrationProps {
@@ -51,10 +47,7 @@
   const [isTimelineVisible, setIsTimelineVisible] = useState(false);
   const [timelineData, setTimelineData] = useState<any>(null);
 
-<<<<<<< HEAD
-=======
   // Basic Outline theme only (no particles)
->>>>>>> 07c7f054
 
   // Initialize with first config
   useEffect(() => {
@@ -229,13 +222,6 @@
           zIndex: 1000,
           width: '400px'
         }}>
-<<<<<<< HEAD
-          <TronSearchBasicOutline
-            data={transformToGraphData(selectedConfig)}
-            onSearch={handleSearch}
-            onFilter={handleFilter}
-            placeholder="Search..."
-=======
           <TronSearch
             data={transformToGraphData(selectedConfig)}
             onSearch={handleSearch}
@@ -246,7 +232,6 @@
             glowIntensity={0}
             wireOpacity={0.9}
             animationSpeed={1.0}
->>>>>>> 07c7f054
           />
         </div>
       )}
