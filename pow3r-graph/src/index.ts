--- conflicted
+++ resolved
@@ -22,9 +22,5 @@
 // Schemas
 export * from './schemas/pow3rStatusSchema';
 
-<<<<<<< HEAD
-// Re-exports from search-ui (Basic Outline Theme)
-=======
 // Re-exports from search-ui
->>>>>>> a76bd0b9
 export { TronSearch } from '@pow3r/search-ui';