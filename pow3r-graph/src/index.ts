--- conflicted
+++ resolved
@@ -23,9 +23,4 @@
 export * from './schemas/pow3rStatusSchema';
 
 // Re-exports from search-ui
-<<<<<<< HEAD
-export { TronSearchParticleSpace, TronSearchBasicOutline } from '@pow3r/search-ui';
-export { createParticleSpaceTheme } from '@pow3r/search-ui/themes/ParticleSpaceTheme';
-=======
-export { TronSearch } from '@pow3r/search-ui';
->>>>>>> 07c7f054
+export { TronSearch } from '@pow3r/search-ui';