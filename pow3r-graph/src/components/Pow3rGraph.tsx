import React, { useState, useEffect, useRef, useCallback } from 'react';
import { TronSearch } from '@pow3r/search-ui';
import { SearchSuggestion, FilterChip } from '@pow3r/search-ui/types';

interface Pow3rGraphProps {
  data: any; // pow3r.status.json data
  onNodeSelect?: (node: any) => void;
  onEdgeSelect?: (edge: any) => void;
  onTransform?: (transform: GraphTransform) => void;
  className?: string;
  style?: React.CSSProperties;
}

interface GraphTransform {
  type: '2d' | '3d' | 'timeline';
  view: 'network' | 'hierarchy' | 'force' | 'circular' | 'timeline';
  nodeId?: string;
  timeline?: {
    start: number;
    end: number;
    current: number;
  };
}

interface NodeDetails {
  node: any;
  isVisible: boolean;
  transform: GraphTransform;
}

/**
 * Pow3r Graph Component
 * Transforms between 2D/3D graph types from any node point using pow3r.status.json schema
 */
export const Pow3rGraph: React.FC<Pow3rGraphProps> = ({
  data,
  onNodeSelect,
  onEdgeSelect,
  onTransform,
  className = '',
  style = {}
}) => {
  // State
  const [currentTransform, setCurrentTransform] = useState<GraphTransform>({
    type: '2d',
    view: 'network'
  });
  const [selectedNode, setSelectedNode] = useState<any>(null);
  const [searchQuery, setSearchQuery] = useState('');
  const [filteredNodes, setFilteredNodes] = useState<any[]>([]);
  const [nodeDetails, setNodeDetails] = useState<NodeDetails | null>(null);
  const [isSearchVisible, setIsSearchVisible] = useState(false);
  const [isTimelineMode, setIsTimelineMode] = useState(false);
  
  // Refs
  const graphRef = useRef<HTMLDivElement>(null);
  const canvasRef = useRef<HTMLCanvasElement>(null);
  const searchRef = useRef<HTMLDivElement>(null);
  
<<<<<<< HEAD
  // Basic Outline theme uses the base TronSearch without particle-space config
=======
  // Basic Outline theme only (no particles)
>>>>>>> 864844cb

  // Initialize graph data
  useEffect(() => {
    if (data) {
      setFilteredNodes(data.nodes || []);
    }
  }, [data]);

  // Handle search
  const handleSearch = useCallback((query: string, suggestion?: SearchSuggestion | null) => {
    setSearchQuery(query);
    
    if (!query.trim()) {
      setFilteredNodes(data.nodes || []);
      return;
    }
    
    const results = (data.nodes || []).filter((node: any) => {
      const searchText = `${node.name || ''} ${node.description || ''} ${node.category || ''} ${node.type || ''}`.toLowerCase();
      return searchText.includes(query.toLowerCase());
    });
    
    setFilteredNodes(results);
    
    // Trigger Pow3r moment
    if (suggestion) {
      setNodeDetails({
        node: suggestion.metadata,
        isVisible: true,
        transform: currentTransform
      });
    }
  }, [data, currentTransform]);

  // Handle filter
  const handleFilter = useCallback((filters: FilterChip[]) => {
    let results = data.nodes || [];
    
    filters.forEach(filter => {
      switch (filter.type) {
        case 'category':
          results = results.filter((node: any) => node.category === filter.value);
          break;
        case 'type':
          results = results.filter((node: any) => node.type === filter.value);
          break;
        case 'status':
          results = results.filter((node: any) => node.status === filter.value);
          break;
      }
    });
    
    setFilteredNodes(results);
  }, [data]);

  // Handle transform
  const handleTransform = useCallback((transform: GraphTransform) => {
    setCurrentTransform(transform);
    setIsTimelineMode(transform.type === 'timeline');
    
    if (onTransform) {
      onTransform(transform);
    }
  }, [onTransform]);

  // Handle node selection
  const handleNodeSelect = useCallback((node: any) => {
    setSelectedNode(node);
    setNodeDetails({
      node,
      isVisible: true,
      transform: currentTransform
    });
    
    if (onNodeSelect) {
      onNodeSelect(node);
    }
  }, [currentTransform, onNodeSelect]);

  // Handle Transform3r syntax
  const handleTransform3r = useCallback((command: string) => {
    // Parse syntax: {nodeID/all/name/tag/etc}.{3/2}r:{timeline}
    const parts = command.split('.');
    if (parts.length < 2) return;
    
    const [selector, transformPart] = parts;
    const [dimension, timeline] = transformPart.split(':');
    
    let targetNode = null;
    
    // Find target node
    if (selector === 'all') {
      // Transform entire graph
    } else if (selector.startsWith('node:')) {
      const nodeId = selector.replace('node:', '');
      targetNode = data.nodes?.find((n: any) => n.id === nodeId);
    } else if (selector.startsWith('name:')) {
      const nodeName = selector.replace('name:', '');
      targetNode = data.nodes?.find((n: any) => n.name === nodeName);
    } else if (selector.startsWith('tag:')) {
      const tag = selector.replace('tag:', '');
      targetNode = data.nodes?.find((n: any) => n.tags?.includes(tag));
    }
    
    // Apply transform
    const newTransform: GraphTransform = {
      type: dimension === '3' ? '3d' : '2d',
      view: dimension === '3' ? 'force' : 'network',
      nodeId: targetNode?.id
    };
    
    if (timeline) {
      newTransform.type = 'timeline';
      newTransform.timeline = {
        start: 0,
        end: 100,
        current: parseInt(timeline) || 50
      };
    }
    
    handleTransform(newTransform);
    
    if (targetNode) {
      handleNodeSelect(targetNode);
    }
  }, [data, handleTransform, handleNodeSelect]);

  // Render 2D graph
  const render2DGraph = useCallback(() => {
    const canvas = canvasRef.current;
    if (!canvas) return;
    
    const ctx = canvas.getContext('2d');
    if (!ctx) return;
    
    // Clear canvas
    ctx.clearRect(0, 0, canvas.width, canvas.height);
    
    // Set up canvas
    ctx.fillStyle = 'rgba(0, 0, 0, 0.8)';
    ctx.fillRect(0, 0, canvas.width, canvas.height);
    
    // Draw nodes
    filteredNodes.forEach((node, index) => {
      const x = 100 + (index % 5) * 120;
      const y = 100 + Math.floor(index / 5) * 120;
      
      // Node circle
      ctx.beginPath();
      ctx.arc(x, y, 20, 0, Math.PI * 2);
      ctx.fillStyle = getNodeColor(node);
      ctx.fill();
      ctx.strokeStyle = '#00ff88';
      ctx.lineWidth = 2;
      ctx.stroke();
      
      // Node label
      ctx.fillStyle = '#ffffff';
      ctx.font = '12px Google Prime Courier';
      ctx.textAlign = 'center';
      ctx.fillText(node.name || node.id, x, y + 5);
      
      // Click handler
      canvas.addEventListener('click', (e) => {
        const rect = canvas.getBoundingClientRect();
        const clickX = e.clientX - rect.left;
        const clickY = e.clientY - rect.top;
        
        if (Math.sqrt((clickX - x) ** 2 + (clickY - y) ** 2) <= 20) {
          handleNodeSelect(node);
        }
      });
    });
    
    // Draw edges
    if (data.edges) {
      data.edges.forEach((edge: any) => {
        const fromNode = filteredNodes.find(n => n.id === edge.from);
        const toNode = filteredNodes.find(n => n.id === edge.to);
        
        if (fromNode && toNode) {
          const fromIndex = filteredNodes.indexOf(fromNode);
          const toIndex = filteredNodes.indexOf(toNode);
          
          const fromX = 100 + (fromIndex % 5) * 120;
          const fromY = 100 + Math.floor(fromIndex / 5) * 120;
          const toX = 100 + (toIndex % 5) * 120;
          const toY = 100 + Math.floor(toIndex / 5) * 120;
          
          ctx.beginPath();
          ctx.moveTo(fromX, fromY);
          ctx.lineTo(toX, toY);
          ctx.strokeStyle = '#00ff88';
          ctx.lineWidth = 1;
          ctx.stroke();
        }
      });
    }
  }, [filteredNodes, data, handleNodeSelect]);

  // Render 3D graph
  const render3DGraph = useCallback(() => {
    // 3D rendering would go here
    // For now, show 3D placeholder
    const canvas = canvasRef.current;
    if (!canvas) return;
    
    const ctx = canvas.getContext('2d');
    if (!ctx) return;
    
    ctx.clearRect(0, 0, canvas.width, canvas.height);
    ctx.fillStyle = 'rgba(0, 0, 0, 0.8)';
    ctx.fillRect(0, 0, canvas.width, canvas.height);
    
    // 3D placeholder
    ctx.fillStyle = '#00ff88';
    ctx.font = '24px Google Prime Courier';
    ctx.textAlign = 'center';
    ctx.fillText('3D Graph View', canvas.width / 2, canvas.height / 2);
    ctx.fillText('(Three.js integration)', canvas.width / 2, canvas.height / 2 + 30);
  }, []);

  // Render timeline
  const renderTimeline = useCallback(() => {
    const canvas = canvasRef.current;
    if (!canvas) return;
    
    const ctx = canvas.getContext('2d');
    if (!ctx) return;
    
    ctx.clearRect(0, 0, canvas.width, canvas.height);
    ctx.fillStyle = 'rgba(0, 0, 0, 0.8)';
    ctx.fillRect(0, 0, canvas.width, canvas.height);
    
    // Timeline placeholder
    ctx.fillStyle = '#00ff88';
    ctx.font = '24px Google Prime Courier';
    ctx.textAlign = 'center';
    ctx.fillText('Timeline View', canvas.width / 2, canvas.height / 2);
    ctx.fillText('(Timeline integration)', canvas.width / 2, canvas.height / 2 + 30);
  }, []);

  // Get node color based on status
  const getNodeColor = (node: any): string => {
    const status = node.status || 'unknown';
    switch (status) {
      case 'green': return '#00ff88';
      case 'orange': return '#ff8800';
      case 'red': return '#ff0088';
      case 'gray': return '#888888';
      default: return '#00ff88';
    }
  };

  // Render graph based on current transform
  useEffect(() => {
    switch (currentTransform.type) {
      case '2d':
        render2DGraph();
        break;
      case '3d':
        render3DGraph();
        break;
      case 'timeline':
        renderTimeline();
        break;
    }
  }, [currentTransform, render2DGraph, render3DGraph, renderTimeline]);

  return (
    <div
      ref={graphRef}
      className={`pow3r-graph ${className}`}
      style={{
        position: 'relative',
        width: '100%',
        height: '100%',
        background: 'linear-gradient(135deg, #000000 0%, #001122 50%, #000000 100%)',
        ...style
      }}
    >
      {/* Search Component */}
      {isSearchVisible && (
        <div
          ref={searchRef}
          style={{
            position: 'absolute',
            top: '20px',
            left: '20px',
            zIndex: 1000,
            width: '400px'
          }}
        >
          <TronSearch
            data={data}
            onSearch={handleSearch}
            onFilter={handleFilter}
            placeholder="Search the grid..."
<<<<<<< HEAD
            enableParticles={false}
            theme="basic-outline"
=======
            theme="basic-outline"
            enableParticles={false}
            glowIntensity={0}
            wireOpacity={0.9}
            animationSpeed={1.0}
>>>>>>> 864844cb
          />
        </div>
      )}
      
      {/* Graph Canvas */}
      <canvas
        ref={canvasRef}
        style={{
          width: '100%',
          height: '100%',
          cursor: 'pointer'
        }}
        onMouseMove={(e) => {
          // Handle mouse interactions
        }}
        onClick={(e) => {
          // Handle clicks
        }}
      />
      
      {/* Transform Controls */}
      <div style={{
        position: 'absolute',
        top: '20px',
        right: '20px',
        zIndex: 1000,
        display: 'flex',
        gap: '8px'
      }}>
        <button
          onClick={() => handleTransform({ type: '2d', view: 'network' })}
          style={{
            padding: '8px 12px',
            background: currentTransform.type === '2d' ? '#00ff88' : 'rgba(0, 255, 136, 0.2)',
            border: '1px solid #00ff88',
            borderRadius: '4px',
            color: currentTransform.type === '2d' ? '#000000' : '#00ff88',
            cursor: 'pointer',
            fontFamily: 'Google Prime Courier, monospace',
            fontSize: '12px'
          }}
        >
          2D
        </button>
        
        <button
          onClick={() => handleTransform({ type: '3d', view: 'force' })}
          style={{
            padding: '8px 12px',
            background: currentTransform.type === '3d' ? '#00ff88' : 'rgba(0, 255, 136, 0.2)',
            border: '1px solid #00ff88',
            borderRadius: '4px',
            color: currentTransform.type === '3d' ? '#000000' : '#00ff88',
            cursor: 'pointer',
            fontFamily: 'Google Prime Courier, monospace',
            fontSize: '12px'
          }}
        >
          3D
        </button>
        
        <button
          onClick={() => handleTransform({ type: 'timeline', view: 'timeline' })}
          style={{
            padding: '8px 12px',
            background: currentTransform.type === 'timeline' ? '#00ff88' : 'rgba(0, 255, 136, 0.2)',
            border: '1px solid #00ff88',
            borderRadius: '4px',
            color: currentTransform.type === 'timeline' ? '#000000' : '#00ff88',
            cursor: 'pointer',
            fontFamily: 'Google Prime Courier, monospace',
            fontSize: '12px'
          }}
        >
          Timeline
        </button>
        
        <button
          onClick={() => setIsSearchVisible(!isSearchVisible)}
          style={{
            padding: '8px 12px',
            background: isSearchVisible ? '#00ff88' : 'rgba(0, 255, 136, 0.2)',
            border: '1px solid #00ff88',
            borderRadius: '4px',
            color: isSearchVisible ? '#000000' : '#00ff88',
            cursor: 'pointer',
            fontFamily: 'Google Prime Courier, monospace',
            fontSize: '12px'
          }}
        >
          🔍
        </button>
      </div>
      
      {/* Node Details Panel */}
      {nodeDetails && nodeDetails.isVisible && (
        <div style={{
          position: 'absolute',
          bottom: '20px',
          left: '20px',
          right: '20px',
          background: 'rgba(0, 0, 0, 0.9)',
          border: '1px solid rgba(0, 255, 136, 0.3)',
          borderRadius: '8px',
          padding: '20px',
          zIndex: 1000,
          backdropFilter: 'blur(10px)'
        }}>
          <div style={{
            display: 'flex',
            justifyContent: 'space-between',
            alignItems: 'center',
            marginBottom: '16px'
          }}>
            <h3 style={{
              fontSize: '18px',
              fontWeight: 'bold',
              color: '#00ff88',
              margin: 0
            }}>
              {nodeDetails.node.name || nodeDetails.node.id}
            </h3>
            <button
              onClick={() => setNodeDetails(null)}
              style={{
                background: 'transparent',
                border: 'none',
                color: '#ffffff',
                cursor: 'pointer',
                fontSize: '20px'
              }}
            >
              ×
            </button>
          </div>
          
          <div style={{
            display: 'grid',
            gridTemplateColumns: 'repeat(auto-fit, minmax(200px, 1fr))',
            gap: '16px',
            marginBottom: '20px'
          }}>
            <div>
              <div style={{ fontSize: '12px', color: 'rgba(255, 255, 255, 0.6)', marginBottom: '4px' }}>
                Category
              </div>
              <div style={{ fontSize: '14px', color: '#ffffff' }}>
                {nodeDetails.node.category || 'Unknown'}
              </div>
            </div>
            
            <div>
              <div style={{ fontSize: '12px', color: 'rgba(255, 255, 255, 0.6)', marginBottom: '4px' }}>
                Type
              </div>
              <div style={{ fontSize: '14px', color: '#ffffff' }}>
                {nodeDetails.node.type || 'Unknown'}
              </div>
            </div>
            
            <div>
              <div style={{ fontSize: '12px', color: 'rgba(255, 255, 255, 0.6)', marginBottom: '4px' }}>
                Status
              </div>
              <div style={{ 
                fontSize: '14px', 
                color: getNodeColor(nodeDetails.node),
                fontWeight: 'bold'
              }}>
                {nodeDetails.node.status || 'Unknown'}
              </div>
            </div>
          </div>
          
          {/* Transform3r Controls */}
          <div style={{
            display: 'flex',
            gap: '8px',
            alignItems: 'center'
          }}>
            <div style={{
              fontSize: '12px',
              color: 'rgba(255, 255, 255, 0.6)',
              marginRight: '8px'
            }}>
              Transform3r:
            </div>
            
            <button
              onClick={() => handleTransform3r(`node:${nodeDetails.node.id}.2r`)}
              style={{
                padding: '4px 8px',
                background: 'rgba(0, 255, 136, 0.2)',
                border: '1px solid #00ff88',
                borderRadius: '4px',
                color: '#00ff88',
                cursor: 'pointer',
                fontFamily: 'Google Prime Courier, monospace',
                fontSize: '10px'
              }}
            >
              2D
            </button>
            
            <button
              onClick={() => handleTransform3r(`node:${nodeDetails.node.id}.3r`)}
              style={{
                padding: '4px 8px',
                background: 'rgba(0, 255, 136, 0.2)',
                border: '1px solid #00ff88',
                borderRadius: '4px',
                color: '#00ff88',
                cursor: 'pointer',
                fontFamily: 'Google Prime Courier, monospace',
                fontSize: '10px'
              }}
            >
              3D
            </button>
            
            <button
              onClick={() => handleTransform3r(`node:${nodeDetails.node.id}.3r:50`)}
              style={{
                padding: '4px 8px',
                background: 'rgba(0, 255, 136, 0.2)',
                border: '1px solid #00ff88',
                borderRadius: '4px',
                color: '#00ff88',
                cursor: 'pointer',
                fontFamily: 'Google Prime Courier, monospace',
                fontSize: '10px'
              }}
            >
              Timeline
            </button>
          </div>
        </div>
      )}
    </div>
  );
};

export default Pow3rGraph;<|MERGE_RESOLUTION|>--- conflicted
+++ resolved
@@ -57,11 +57,7 @@
   const canvasRef = useRef<HTMLCanvasElement>(null);
   const searchRef = useRef<HTMLDivElement>(null);
   
-<<<<<<< HEAD
-  // Basic Outline theme uses the base TronSearch without particle-space config
-=======
   // Basic Outline theme only (no particles)
->>>>>>> 864844cb
 
   // Initialize graph data
   useEffect(() => {
@@ -360,16 +356,11 @@
             onSearch={handleSearch}
             onFilter={handleFilter}
             placeholder="Search the grid..."
-<<<<<<< HEAD
-            enableParticles={false}
-            theme="basic-outline"
-=======
             theme="basic-outline"
             enableParticles={false}
             glowIntensity={0}
             wireOpacity={0.9}
             animationSpeed={1.0}
->>>>>>> 864844cb
           />
         </div>
       )}
