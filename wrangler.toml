--- conflicted
+++ resolved
@@ -3,7 +3,6 @@
 
 # Pages configuration
 pages_build_output_dir = "public"
-<<<<<<< HEAD
 pages_function_dir = "functions"
 
 [vars]
@@ -21,7 +20,6 @@
 binding = "POW3R_STATUS_KV"
 id = "${POW3R_STATUS_KV_ID}"
 preview_id = "${POW3R_STATUS_KV_PREVIEW_ID}"
-=======
 
 # KV Namespaces
 [[kv_namespaces]]
@@ -51,4 +49,3 @@
 # GITHUB_TOKEN - GitHub personal access token
 # TELEGRAM_BOT_TOKEN - Optional Telegram bot token
 # TELEGRAM_CHAT_ID - Optional Telegram chat ID
->>>>>>> b5b173bc
