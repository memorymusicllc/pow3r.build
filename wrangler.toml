--- conflicted
+++ resolved
@@ -3,7 +3,6 @@
 
 # Pages configuration
 pages_build_output_dir = "public"
-<<<<<<< HEAD
 pages_function_dir = "functions"
 
 [vars]
@@ -16,10 +15,8 @@
 [[kv_namespaces]]
 binding = "STATUS_KV"
 id = ""  # fill in with real KV namespace id when provisioned
-=======
 
 [[kv_namespaces]]
 binding = "POW3R_STATUS_KV"
 id = "${POW3R_STATUS_KV_ID}"
 preview_id = "${POW3R_STATUS_KV_PREVIEW_ID}"
->>>>>>> 709b4bc0
